# Infomaid: An AI and RAG-Enabled Learning Application

![logo](graphics/infomaid_logo_yellow.png)

Date: 4 June 2024

[Oliver Bonham-Carter](https://www.oliverbonhamcarter.com/)

Email: obonhamcarter at allegheny.edu

[![MIT Licence](https://img.shields.io/bower/l/bootstrap)](https://opensource.org/licenses/MIT)

## Contents

+ [Overview](#overview)
+ [Prerequisites](#Prerequisites)
+ [Set Up Local Models for Ollama](#set-up-local-models-for-ollama)
+ [Setting Up The Project](#Setting-up-the-project)
+ [Execution](#Execution)
+ [Parameters](#Parameters)
+ [Generation](#generation)
+ [Output](#output)
+ [Working with PDF Data](#working-with-pdf-data)
+ [Sample Project](#sample-project)
+ [Testing the Code](#testing-the-code)
+ [Ethical Note](#ethical-note)
+ [A Work In Progress](#a-work-in-progress)

## Overview

_Infomaid_ is a simple AI prompt-based solution with built in Retrieval augmented generation (RAG) support!

Welcome to this simple AI application! _Infomaid_ is an experimental AI prompt-driven solution (i.e., each "chat" involves writing a separate prompt to use with a new execution of _Infomaid_) to help complete text-based work with information.

The software runs locally, without the need to send information for processing to another machine online. This application requires [Ollama](https://www.ollama.com/), for service. Parts of this project code for working with PDFs were borrowed from Pixegami's RAG tutorial at [Reference](https://github.com/pixegami/rag-tutorial-v2). Much thanks!

## Prerequisites

Before you start, make sure you have the following softwares have been installed.

+ Special note: This project was developed on the MacOS (Sonoma). Other OSs such as Windows and Linux have not been tested.

+ Python
  + [All about Python](https://www.python.org)
  + Note: This project was created with Python V3.11. Earlier versions may also be compatible with this project. If you are using an earlier version of Python, then you will have to modify the `pyproject.toml` file from the project.

  + To change from Python v3.10 through v3.13, to just Python v3.9 we make the following change in `pyproject.toml`. Note: This may cause other errors.

  Originally:

  ``` toml
  python = ">=3.10,<3.13" 
  ```

  After editing:

  ``` toml
  python = "^3.9"
  ```

  + Check to see if you already have Python installed on your machine before installing a new version.

  + Poetry: Used to manage the virtual environment and to _frame_ the project as a command line app.

  + [Instructions to install Poetry](https://python-poetry.org/docs/#installation)

+ Ollama: The AI server.
  + [Instructions to install Ollama](https://www.ollama.com/)

### Set Up Local Models for Ollama

The below commands will install the models that Ollama will require to perform its functions. Note, a typical model for Ollama is about 4 GB in size. As there are two models to install, this project will take about 8 GB of space.

``` bash
ollama pull mistral
ollama pull nomic-embed-text
```

## Setting Up the Project

We will use Poetry to manage the virtual environment for the project. Use `install` to download all the necessary packages for your project.

``` bash
poetry install
```

Check that the software is working on your system.

``` bash
poetry run infomaid --help
```

Use online help to help you to remember how to use the parameters. Sample commands are privided to copy and paste with editing.

``` bash
poetry run infomaid --bighelp
```

Some of the types of parameters are the following.

+ Use general chat, give me one result, ask me for a prompt

``` bash
poetry run infomaid --count 1
```

+ Ask a silly question from the command line! Provide two outputs.

``` bash
poetry run infomaid --count 2 --prompt "name four shapes"
```

+ Reset and build the internal data of pdf data.

``` bash
poetry run infomaid --resetdb
```

+ Use pdfs as data source with a provided prompt file (`myPrompt.txt`) in which instructions are provided about what the results should look like.

  + Note: if no prompt is supplied, then the program will stop to ask for one during execution.

``` bash
poetry run infomaid --usepdfdata --promptfile "promptFiles/myPrompt.txt"
```

+ Query pdfs with prompt. Provide two outputs.

``` bash
poetry run infomaid --count 2 --usepdfdata --prompt "what is the article's main idea?"
```

## Execution
### Parameters


+ __bighelp__ - Provides CLI commands to use the project.

+ __count__ - The number of results to give. It is sometimes a good idea to have several results from which to choose as not all output is the same.

+ __promptfile__ - The parameter to load a text file in which a complicated prompt is provided.  The text file can be used to describe the prompt for the outputs using PDF data, in addition to the regular generative output.

+ __model__ - Used to delare a model if different from the default, `mistral` for general usage (i.e. not for RAG using the PDF data).
  + Note: the model must first be `pull`ed to the local machine for usage. The command to pull a specific model is `ollama pull [myModel]`.

+ __pdfmodel__ - Use a specific model other than the default `nomic-embed-text` to work with the PDF data.

+ __prompt__ - The initial set of instructions about what kind of information work to complete using Ollama.

+ __usepdfdata__ - A toggle to specify using RAG support (i.e., PDF data sources). In absence of this parameter at the command line, the _Infomaid_ will not use data from PDF documents.

+ __resetdb__ - PDF documents are placed in the `data/` directory to provide the content to build a dataset with which the user may interacte. To prepare this dataset after documents have been placd in `data/`, the parameter `--resetdb` is used to clear out the former PDF content and to update the dataset with the new PDFs. 
  + Note: Always use this parameter when changing PDF content to avoid informational contamination of the results.

### Generation

With _Infomaid_, users may ask the AI to prepare information from prompts such as outlines, emails, and other types of information. Requests can be made with a prompt that may be entered at the command line, inputted after execution, or entered as a text file. The text file may contain large prompts where there are lots of details to consider. In addition, the text file may help to automate jobs where the prompt is created automatically by another task.

#### Output

All results are placed in the `0_out/` directory. The output files are listed according to the Ollama model that was used to create their content. Automatically created will be a hidden file called  `.mistral_currentStoryIndex.txt` that will keep track of the file indexing system. If the file is removed, then _Infomaid_ may overwrite the existing files. For new jobs on _Infomaid_, it is recommended that `0_out/` be removed, or moved somewhere outside of the project directory, in efforts to organize output by prompt.

### Working with PDF Data

_Infomaid_ also allows the user to interact with PDF documents to search for ideas which are contained (somewhere) in the documents. _Retrieval Augmented Generation_, or (RAG), is a natural language processing (NLP) technique that harnesses information retrieval from documents for the delivery of generated information through the use of generative-based artificial intelligence (AI) models.

#### Sample Project

For instance, imagine that the user wishes to create a draft of a recommendation letter for someone (i.e., a student) who has supplied a current curriculum vitae (CV) as a PDF document. Using _Infomaid_, a draft of the letter may be written that has been informed by the CV. To use this RAG functionality in this project, the command line parameter, `--usepdfdata`, must be utilized to execute the program. See the project's online help for a sample bash command line scrip to engage the RAG feature.

A prompt for such a task would be the following;

``` text
Write a letter of recommendation for MIT graduate school for AstroBill. Use the details from the data to complete the draft.
```

To set up the project, the PDF of the CV must first be copied into the `data/` directory of the project. It is important to note that other non-related PDF documents ought to be removed from this directory to prevent interference with the letter-writing task. The following command is necessary to update the working dataset involving PDFs.

``` bash
poetry run infomaid --resetdb
```

The below output will confirm that the database has been updated with the new PDF-derived information

Output:
``` bash
Resetting database: {resetDB}
Clearing Database
Number of existing documents in DB: 0
Adding new documents: 113
```

Next, the prompt may be introduced with the following command. Note, this command will return three potential letters that may differ in quality.

``` bash
poetry run infomaid --count 3 --usepdfdata --prompt "Write a letter of recommendation for MIT graduate school for AstroBill. Use the details from the data to complete the draft."
```

Same command using the `--promptfile FILE.TXT` parameter

``` bash
poetry run infomaid --count 3 --usepdfdata --promptfile promptFiles/mit.txt
```

Command Output:
``` bash
Code prompt: Write a letter of recommendation for MIT graduate school for AstroBill. Use the details from the data to complete the draft. Model: mistral Number of stories to create: 3
```

The results are Markdown files that will appear in the `0_out/` directory.

``` text
Dear Admissions Committee,

I am writing this letter in the highest regard and with great enthusiasm to recommend a remarkable individual, AstroBill, for your esteemed graduate program at MIT. AstroBill, also known as Bill on planet Zirconia, is a multifaceted genius with an insatiable thirst for knowledge and innovation that sets him apart from his peers.

...

In summary, AstroBill's unique blend of intellect, creativity, adaptability, determination, and compassion make him an outstanding candidate for MIT's graduate program. His diverse skills and experiences will enrich any academic or professional environment, and I have no doubt that he will continue to excel in your esteemed institution.
```

(Or whatever!! Now the letter can be edited to add a _human-touch_ and extra value.)

## Testing the Code

The code may be tested to determine functionality. At present, there are two tests; (1) general execution and (2) to determine whether the querying system if working for pdf data.

To run tests using `pytest` which is already installed, use the below commands.

``` python
poetry install # initialize project
poetry run infomaid --resetdb --usepdf # populate pdf db
poetry run pytest # run tests with the pdf database.
```

## Ethical Note

While there is a lot of convenience in using AI to prepare drafts of letters and other communications, in all this automation, it is important to have a human presence to preside over the generated textual (or graphical work). While AI systems excel at processing vast amounts of data and executing tasks with remarkable efficiency, they lack the nuanced understanding and ethical judgment inherent to human cognition, in addition to the sense of ethics that ought to come from the human world.

Involving ethics in decisions where machines have made the choices (as strange as that may seem) is essential in domains involving communication. Human oversight ensures that communications, whether they involve customer interactions, inter-office correspondence, or public statements, adhere to ethical standards, tone, and context sensitivity. In addition, decisions influenced by AI algorithms must be subjected to human judgment before implementation. Human evaluators can consider broader implications, ethical ramifications, and potential biases that AI systems might overlook. This "human-touch" can therefore help to safeguard against the potential and unintended consequences which may occur at the intersection of data and decision-making, to name one such area.

With this in mind, the _Infomaid_ project must be used responsibly. The project is to serve educational purposes -- it is to instruct on the uses of AI, allow for discovery and to entertain (in a way!). Please use _Infomaid_ responsibly.

---

## A Work In Progress

Check back often to see the evolution of the project!! _Infomaid_ is a work-in-progress. Updates will come periodically.

If you would like to contribute to this project, __then please do!__ For instance, if you see some low-hanging fruit or task that you could easily complete, that could add value to the project, then I would love to have your insight.

<<<<<<< HEAD
Otherwise, please create an Issue for bugs or errors. Since I am a teaching faculty member at Allegheny College, I may not have all the time necessary to quickly fix the bugs. I welcome the OpenSource Community to further the development of this project. Much thanks in advance.
=======
Otherwise, please create an Issue for bugs or errors. Since I am a teaching faculty member at Allegheny College, I may not have all the time necessary to quickly fix the bugs. I welcome the OpenSource Community to further the development of this project. Much thanks in advance. 
>>>>>>> 3cbb1ac6

If you appreciate this project, please consider clicking the project's _Star_ button. :-)<|MERGE_RESOLUTION|>--- conflicted
+++ resolved
@@ -249,10 +249,6 @@
 
 If you would like to contribute to this project, __then please do!__ For instance, if you see some low-hanging fruit or task that you could easily complete, that could add value to the project, then I would love to have your insight.
 
-<<<<<<< HEAD
-Otherwise, please create an Issue for bugs or errors. Since I am a teaching faculty member at Allegheny College, I may not have all the time necessary to quickly fix the bugs. I welcome the OpenSource Community to further the development of this project. Much thanks in advance.
-=======
 Otherwise, please create an Issue for bugs or errors. Since I am a teaching faculty member at Allegheny College, I may not have all the time necessary to quickly fix the bugs. I welcome the OpenSource Community to further the development of this project. Much thanks in advance. 
->>>>>>> 3cbb1ac6
 
 If you appreciate this project, please consider clicking the project's _Star_ button. :-)